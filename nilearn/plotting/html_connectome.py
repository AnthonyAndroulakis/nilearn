import functools
import json
import warnings

import numpy as np
from scipy import sparse
from nilearn import datasets
from nilearn.plotting import cm

from nilearn.plotting.js_plotting_utils import (add_js_lib, HTMLDocument, mesh_to_plotly,
                                encode, colorscale, get_html_template,
                                to_color_strings)


class ConnectomeView(HTMLDocument):
    pass


def _prepare_line(edges, nodes):
    path_edges = np.zeros(len(edges) * 3, dtype=int)
    path_edges[::3] = edges
    path_edges[1::3] = edges
    path_nodes = np.zeros(len(nodes) * 3, dtype=int)
    path_nodes[::3] = nodes[:, 0]
    path_nodes[1::3] = nodes[:, 1]
    return path_edges, path_nodes


def _get_connectome(adjacency_matrix, coords, threshold=None,
                    cmap=cm.cold_hot, symmetric_cmap=True):
    connectome = {}
    coords = np.asarray(coords, dtype='<f4')
    adjacency_matrix = adjacency_matrix.copy()
    colors = colorscale(
        cmap, adjacency_matrix.ravel(), threshold=threshold,
        symmetric_cmap=symmetric_cmap)
    connectome['colorscale'] = colors['colors']
    connectome['cmin'] = float(colors['vmin'])
    connectome['cmax'] = float(colors['vmax'])
    if threshold is not None:
        adjacency_matrix[
            np.abs(adjacency_matrix) <= colors['abs_threshold']] = 0
    s = sparse.coo_matrix(adjacency_matrix)
    nodes = np.asarray([s.row, s.col], dtype=int).T
    edges = np.arange(len(nodes))
    path_edges, path_nodes = _prepare_line(edges, nodes)
    connectome["_con_w"] = encode(np.asarray(s.data, dtype='<f4')[path_edges])
    c = coords[path_nodes]
    x, y, z = c.T
    for coord, cname in [(x, "x"), (y, "y"), (z, "z")]:
        connectome["_con_{}".format(cname)] = encode(
            np.asarray(coord, dtype='<f4'))
    connectome["markers_only"] = False
    return connectome


def _get_markers(coords, colors):
    connectome = {}
    coords = np.asarray(coords, dtype='<f4')
    x, y, z = coords.T
    for coord, cname in [(x, "x"), (y, "y"), (z, "z")]:
        connectome["_con_{}".format(cname)] = encode(
            np.asarray(coord, dtype='<f4'))
    connectome["marker_color"] = to_color_strings(colors)
    connectome["markers_only"] = True
    return connectome


def _make_connectome_html(connectome_info, embed_js=True):
    plot_info = {"connectome": connectome_info}
    mesh = datasets.fetch_surf_fsaverage()
    for hemi in ['pial_left', 'pial_right']:
        plot_info[hemi] = mesh_to_plotly(mesh[hemi])
    as_json = json.dumps(plot_info)
    as_html = get_html_template(
        'connectome_plot_template.html').safe_substitute(
            {'INSERT_CONNECTOME_JSON_HERE': as_json})
    as_html = add_js_lib(as_html, embed_js=embed_js)
    return ConnectomeView(as_html)


def _deprecate_params_view_connectome(func):
    """ Decorator to deprecate specific parameters in view_connectome()
     without modifying view_connectome().
     """
    @functools.wraps(func)
    def wrapper(*args, **kwargs):
        _warn_deprecated_params_view_connectome(kwargs)
        kwargs = _transfer_deprecated_param_vals_view_connectome(kwargs)
        return func(*args, **kwargs)
    
    return wrapper


@_deprecate_params_view_connectome
def view_connectome(adjacency_matrix, node_coords, edge_threshold=None,
                    edge_cmap=cm.bwr, symmetric_cmap=True,
                    linewidth=6., node_size=3.,
                    **kwargs):
    """
    Insert a 3d plot of a connectome into an HTML page.

    Parameters
    ----------
    adjacency_matrix : ndarray, shape=(n_nodes, n_nodes)
        the weights of the edges.

    node_coords : ndarray, shape=(n_nodes, 3)
        the coordinates of the nodes in MNI space.

    edge_threshold : str, number or None, optional (default=None)
        If None, no thresholding.
        If it is a number only connections of amplitude greater
        than threshold will be shown.
        If it is a string it must finish with a percent sign,
        e.g. "25.3%", and only connections of amplitude above the
        given percentile will be shown.

    edge_cmap : str or matplotlib colormap, optional

    symmetric_cmap : bool, optional (default=True)
        Make colormap symmetric (ranging from -vmax to vmax).

    linewidth : float, optional (default=6.)
        Width of the lines that show connections.

    node_size : float, optional (default=3.)
        Size of the markers showing the seeds.

    Returns
    -------
    ConnectomeView : plot of the connectome.
        It can be saved as an html page or rendered (transparently) by the
        Jupyter notebook. Useful methods are :

        - 'resize' to resize the plot displayed in a Jupyter notebook
        - 'save_as_html' to save the plot to a file
        - 'open_in_browser' to save the plot and open it in a web browser.

    See Also
    --------
    nilearn.plotting.plot_connectome:
        projected views of a connectome in a glass brain.

    nilearn.plotting.view_markers:
        interactive plot of colored markers

    nilearn.plotting.view_surf, nilearn.plotting.view_img_on_surf:
        interactive view of statistical maps or surface atlases on the cortical
        surface.

    """
    connectome_info = _get_connectome(
        adjacency_matrix, node_coords, threshold=edge_threshold, cmap=edge_cmap,
        symmetric_cmap=symmetric_cmap)
    connectome_info["line_width"] = linewidth
    connectome_info["marker_size"] = node_size
    return _make_connectome_html(connectome_info)


<<<<<<< HEAD
def _deprecate_params_view_markers(func):
    """ Decorator to deprecate specific parameters in view_markers()
     without modifying view_markers().
     """

    @functools.wraps(func)
    def wrapper(*args, **kwargs):
        _warn_deprecated_params_view_markers(kwargs)
        kwargs = _transfer_deprecated_param_vals_view_markers(kwargs)
        return func(*args, **kwargs)
    return wrapper


@_deprecate_params_view_markers
def view_markers(marker_coords, marker_color=None, marker_size=5., **kwargs):
=======
def _warn_deprecated_params_view_connectome(kwargs):
    """ For view_connectome(), raises warnings about deprecated parameters.
    """
    all_deprecated_params = {'coords': 'node_coords',
                             'threshold': 'edge_threshold',
                             'cmap': 'edge_cmap',
                             'marker_size': 'node_size',
                             }
    used_deprecated_params = set(kwargs).intersection(all_deprecated_params)
    for deprecated_param_ in used_deprecated_params:
        replacement_param = all_deprecated_params[deprecated_param_]
        param_deprecation_msg = (
            'The parameter "{}" will be removed in Nilearn version 0.6.0. '
            'Please use the parameter "{}" instead.'.format(deprecated_param_,
                                                            replacement_param,
                                                            )
        )
        warnings.filterwarnings('always', message=param_deprecation_msg)
        warnings.warn(category=DeprecationWarning,
                  message=param_deprecation_msg,
                  stacklevel=3)


def _transfer_deprecated_param_vals_view_connectome(kwargs):
    """ For view_connectome(), reassigns new parameters the values passed
    to their corresponding deprecated parameters.
    """
    coords = kwargs.get('coords', None)
    threshold = kwargs.get('threshold', None)
    cmap = kwargs.get('cmap', None)
    marker_size = kwargs.get('marker_size', None)
    
    if coords is not None:
        kwargs['node_coords'] = coords
    if threshold:
        kwargs['edge_threshold'] = threshold
    if cmap:
        kwargs['edge_cmap'] = cmap
    if marker_size:
        kwargs['node_size'] = marker_size
    return kwargs


def view_markers(coords, colors=None, marker_size=5.):
>>>>>>> 25e85eff
    """
    Insert a 3d plot of markers in a brain into an HTML page.

    Parameters
    ----------
    marker_coords : ndarray, shape=(n_nodes, 3)
        the coordinates of the nodes in MNI space.

    marker_color : ndarray, shape=(n_nodes,)
        colors of the markers: list of strings, hex rgb or rgba strings, rgb
        triplets, or rgba triplets (i.e. formats accepted by matplotlib, see
        https://matplotlib.org/users/colors.html#specifying-colors)

    marker_size : float, optional (default=3.)
        Size of the markers showing the seeds.

    Returns
    -------
    ConnectomeView : plot of the markers.
        It can be saved as an html page or rendered (transparently) by the
        Jupyter notebook. Useful methods are :

        - 'resize' to resize the plot displayed in a Jupyter notebook
        - 'save_as_html' to save the plot to a file
        - 'open_in_browser' to save the plot and open it in a web browser.

    See Also
    --------
    nilearn.plotting.plot_connectome:
        projected views of a connectome in a glass brain.

    nilearn.plotting.view_connectome:
        interactive plot of a connectome.

    nilearn.plotting.view_surf, nilearn.plotting.view_img_on_surf:
        interactive view of statistical maps or surface atlases on the cortical
        surface.

    """
    if marker_color is None:
        marker_color = ['red' for i in range(len(marker_coords))]
    connectome_info = _get_markers(marker_coords, marker_color)
    connectome_info["marker_size"] = marker_size
    return _make_connectome_html(connectome_info)


def _warn_deprecated_params_view_markers(kwargs):
    """ For view_markers(), raises warnings about deprecated parameters.
    """

    all_deprecated_params = {'coords': 'marker_coords',
                             'colors': 'marker_color',
                             }
    used_dperecated_params = set(kwargs).intersection(all_deprecated_params)
    for deprecated_param_ in used_dperecated_params:
        replacement_param = all_deprecated_params[deprecated_param_]
        param_deprecation_msg = (
            'The parameter "{}" will be removed in Nilearn version 0.6.0. '
            'Please use the parameter "{}" instead.'.format(deprecated_param_,
                                                            replacement_param,
                                                            )
        )
        warnings.filterwarnings('always', message=param_deprecation_msg)
        warnings.warn(category=DeprecationWarning,
                      message=param_deprecation_msg,
                      stacklevel=3,
                      )


def _transfer_deprecated_param_vals_view_markers(kwargs):
    """ For view_markers(), reassigns new parameters the values passed
    to their corresponding deprecated parameters.
    """
    coords = kwargs.get('coords', None)
    colors = kwargs.get('colors', None)
    
    if coords is not None:
        kwargs['marker_coords'] = coords
    if colors:
        kwargs['marker_color'] = colors
    return kwargs<|MERGE_RESOLUTION|>--- conflicted
+++ resolved
@@ -4,8 +4,8 @@
 
 import numpy as np
 from scipy import sparse
-from nilearn import datasets
-from nilearn.plotting import cm
+from .. import datasets
+from . import cm
 
 from nilearn.plotting.js_plotting_utils import (add_js_lib, HTMLDocument, mesh_to_plotly,
                                 encode, colorscale, get_html_template,
@@ -158,23 +158,6 @@
     return _make_connectome_html(connectome_info)
 
 
-<<<<<<< HEAD
-def _deprecate_params_view_markers(func):
-    """ Decorator to deprecate specific parameters in view_markers()
-     without modifying view_markers().
-     """
-
-    @functools.wraps(func)
-    def wrapper(*args, **kwargs):
-        _warn_deprecated_params_view_markers(kwargs)
-        kwargs = _transfer_deprecated_param_vals_view_markers(kwargs)
-        return func(*args, **kwargs)
-    return wrapper
-
-
-@_deprecate_params_view_markers
-def view_markers(marker_coords, marker_color=None, marker_size=5., **kwargs):
-=======
 def _warn_deprecated_params_view_connectome(kwargs):
     """ For view_connectome(), raises warnings about deprecated parameters.
     """
@@ -194,8 +177,8 @@
         )
         warnings.filterwarnings('always', message=param_deprecation_msg)
         warnings.warn(category=DeprecationWarning,
-                  message=param_deprecation_msg,
-                  stacklevel=3)
+                      message=param_deprecation_msg,
+                      stacklevel=3)
 
 
 def _transfer_deprecated_param_vals_view_connectome(kwargs):
@@ -218,8 +201,21 @@
     return kwargs
 
 
-def view_markers(coords, colors=None, marker_size=5.):
->>>>>>> 25e85eff
+def _deprecate_params_view_markers(func):
+    """ Decorator to deprecate specific parameters in view_markers()
+     without modifying view_markers().
+     """
+
+    @functools.wraps(func)
+    def wrapper(*args, **kwargs):
+        _warn_deprecated_params_view_markers(kwargs)
+        kwargs = _transfer_deprecated_param_vals_view_markers(kwargs)
+        return func(*args, **kwargs)
+    return wrapper
+
+
+@_deprecate_params_view_markers
+def view_markers(marker_coords, marker_color=None, marker_size=5., **kwargs):
     """
     Insert a 3d plot of markers in a brain into an HTML page.
 
