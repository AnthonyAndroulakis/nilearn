"""
Visualizing 3D stat maps in a Brainsprite viewer
"""
import os
import json
from io import BytesIO
from string import Template

import numpy as np
from matplotlib.image import imsave

from nibabel.affines import apply_affine

from ..image import resample_to_img, new_img_like, reorder_img
from .js_plotting_utils import get_html_template, HTMLDocument, colorscale
from ..plotting import cm
from ..plotting.find_cuts import find_xyz_cut_coords
from ..plotting.img_plotting import _load_anat
from .._utils.niimg_conversions import check_niimg_3d
from .._utils.param_validation import check_threshold
from .._utils.extmath import fast_abs_percentile
from .._utils.niimg import _safe_get_data
from .._utils.compat import _encodebytes
from ..datasets import load_mni152_template


def _data_to_sprite(data):
    """ Convert a 3D array into a sprite of sagittal slices.
        Returns: sprite (2D numpy array)
        If each sagittal slice is nz (height) x ny (width) pixels, the sprite
        size is (M x nz) x (N x ny), where M and N are computed to be roughly
        equal. All slices are pasted together row by row, from top left to
        bottom right. The last row is completed with empty slices.
    """

    nx, ny, nz = data.shape
    nrows = int(np.ceil(np.sqrt(nx)))
    ncolumns = int(np.ceil(nx / float(nrows)))

    sprite = np.zeros((nrows * nz, ncolumns * ny))
    indrow, indcol = np.where(np.ones((nrows, ncolumns)))

    for xx in range(nx):
        # we need to flip the image in the x axis
        sprite[(indrow[xx] * nz):((indrow[xx] + 1) * nz), (indcol[xx] * ny):
               ((indcol[xx] + 1) * ny)] = data[xx, :, ::-1].transpose()

    return sprite


def _threshold_data(data, threshold=None):
    """ Threshold a data array.
        Returns: data (masked array), threshold (updated)
    """
    # If threshold is None, do nothing
    if threshold is None:
        return data, threshold

    # Deal with automatic settings of plot parameters
    if threshold == 'auto':
        # Threshold epsilon below a percentile value, to be sure that some
        # voxels pass the threshold
        threshold = fast_abs_percentile(data) - 1e-5

    # Threshold
    threshold = check_threshold(threshold, data,
                                percentile_func=fast_abs_percentile,
                                name='threshold')

    # Mask data
    if threshold == 0:
        data = np.ma.masked_equal(data, 0, copy=False)
    else:
        data = np.ma.masked_inside(data, -threshold, threshold, copy=False)
    return data, threshold


def _save_sprite(data, output_sprite, vmax, vmin, mask=None, cmap='Greys',
                 format='png'):
    """ Generate a sprite from a 3D Niimg-like object.
        Returns: sprite
    """

    # Create sprite
    sprite = _data_to_sprite(data)

    # Mask the sprite
    if mask is not None:
        mask = _data_to_sprite(mask)
        sprite = np.ma.array(sprite, mask=mask)

    # Save the sprite
    imsave(output_sprite, sprite, vmin=vmin, vmax=vmax, cmap=cmap,
           format=format)

    return sprite


def _bytesIO_to_base64(handle_io):
    """ Encode the content of a bytesIO virtual file as base64.
        Also closes the file.
        Returns: data
    """
    handle_io.seek(0)
    data = _encodebytes(handle_io.read()).decode('utf-8')
    handle_io.close()
    return data


def _save_cm(output_cmap, cmap, format='png', n_colors=256):
    """ Save the colormap of an image as an image file.
    """

    # save the colormap
    data = np.arange(0., n_colors) / (n_colors - 1.)
    data = data.reshape([1, n_colors])
    imsave(output_cmap, data, cmap=cmap, format=format)


class StatMapView(HTMLDocument):
    pass


def _mask_stat_map(stat_map_img, threshold=None):
    """ Load a stat map and apply a threshold.
        Returns: mask_img, stat_map_img, data, threshold
    """
    # Load stat map
    stat_map_img = check_niimg_3d(stat_map_img, dtype='auto')
    data = _safe_get_data(stat_map_img, ensure_finite=True)

    # threshold the stat_map
    if threshold is not None:
        data, threshold = _threshold_data(data, threshold)
        mask_img = new_img_like(stat_map_img, data.mask, stat_map_img.affine)
    else:
        mask_img = new_img_like(stat_map_img, np.zeros(data.shape),
                                stat_map_img.affine)
    return mask_img, stat_map_img, data, threshold


def _load_bg_img(stat_map_img, bg_img='MNI152', black_bg='auto', dim='auto'):
    """ Load and resample bg_img in an isotropic resolution,
        with a positive diagonal affine matrix.
        Returns: bg_img, bg_min, bg_max, black_bg
    """
    if (bg_img is None or bg_img is False) and black_bg == 'auto':
        black_bg = False

    if bg_img is not None and bg_img is not False:
        if isinstance(bg_img, str) and bg_img == "MNI152":
            bg_img = load_mni152_template()
        bg_img, black_bg, bg_min, bg_max = _load_anat(bg_img, dim=dim,
                                                      black_bg=black_bg)
    else:
        bg_img = new_img_like(stat_map_img, np.zeros(stat_map_img.shape),
                              stat_map_img.affine)
        bg_min = 0
        bg_max = 0
    bg_img = reorder_img(bg_img, resample='nearest')
    return bg_img, bg_min, bg_max, black_bg


def _resample_stat_map(stat_map_img, bg_img, mask_img,
                       resampling_interpolation='continuous'):
    """ Resample the stat map and mask to the background.
        Returns: stat_map_img, mask_img
    """
    stat_map_img = resample_to_img(stat_map_img, bg_img,
                                   interpolation=resampling_interpolation)
    mask_img = resample_to_img(mask_img, bg_img, fill_value=1,
                               interpolation='nearest')

    return stat_map_img, mask_img


def _json_view_params(shape, affine, vmin, vmax, cut_slices, black_bg=False,
                      opacity=1, draw_cross=True, annotate=True, title=None,
                      colorbar=True, value=True):
    """ Create a dictionary with all the brainsprite parameters.
        Returns: params
    """

    # Set color parameters
    if black_bg:
        cfont = '#FFFFFF'
        cbg = '#000000'
    else:
        cfont = '#000000'
        cbg = '#FFFFFF'

    # Deal with limitations of json dump regarding types
    if type(vmin).__module__ == 'numpy':
        vmin = vmin.tolist()  # json does not deal with numpy array
    if type(vmax).__module__ == 'numpy':
        vmax = vmax.tolist()  # json does not deal with numpy array

    params = {'canvas': '3Dviewer',
              'sprite': 'spriteImg',
              'nbSlice': {'X': shape[0],
                          'Y': shape[1],
                          'Z': shape[2]},
              'overlay': {'sprite': 'overlayImg',
                          'nbSlice': {'X': shape[0],
                                      'Y': shape[1],
                                      'Z': shape[2]},
                          'opacity': opacity},
              'colorBackground': cbg,
              'colorFont': cfont,
              'crosshair': draw_cross,
              'affine': affine.tolist(),
              'flagCoordinates': annotate,
              'title': title,
              'flagValue': value,
              'numSlice': {'X': cut_slices[0] - 1,
                           'Y': cut_slices[1] - 1,
                           'Z': cut_slices[2] - 1}}

    if colorbar:
        params['colorMap'] = {'img': 'colorMap',
                              'min': vmin,
                              'max': vmax}
    return params


def _json_view_size(params):
    """ Define the size of the viewer.
        Returns: width_view, height_view
    """
    # slices_width = sagittal_width (y) + coronal_width (x) + axial_width (x)
    slices_width = params['nbSlice']['Y'] + 2 * params['nbSlice']['X']

    # slices_height = max of sagittal_height (z), coronal_height (z), and
    # axial_height (y).
    # Also add 20% extra height for annotation and margin
    slices_height = np.max([params['nbSlice']['Y'], params['nbSlice']['Z']])
    slices_height = 1.20 * slices_height

    # Get the final size of the viewer
    width_view = 600
    ratio = slices_height / slices_width
    height_view = np.ceil(ratio * width_view)

    return width_view, height_view


def _json_view_data(bg_img, stat_map_img, mask_img, bg_min, bg_max, colors,
                    cmap, colorbar):
    """ Create a json-like viewer object, and populate with base64 data.
        Returns: json_view
    """
    # Initialise brainsprite data structure
    json_view = dict.fromkeys(['bg_base64', 'stat_map_base64', 'cm_base64',
                              'params', 'js_jquery', 'js_brainsprite'])

    # Create a base64 sprite for the background
    bg_sprite = BytesIO()
    bg_data = _safe_get_data(bg_img, ensure_finite=True)
    _save_sprite(bg_data, bg_sprite, bg_max, bg_min, None, 'gray', 'png')
    json_view['bg_base64'] = _bytesIO_to_base64(bg_sprite)

    # Create a base64 sprite for the stat map
    stat_map_sprite = BytesIO()
    data = _safe_get_data(stat_map_img, ensure_finite=True)
    mask = _safe_get_data(mask_img, ensure_finite=True)
    _save_sprite(data, stat_map_sprite, colors['vmax'], colors['vmin'],
                 mask, cmap, 'png')
    json_view['stat_map_base64'] = _bytesIO_to_base64(stat_map_sprite)

    # Create a base64 colormap
    if colorbar:
        stat_map_cm = BytesIO()
        _save_cm(stat_map_cm, colors['cmap'], 'png')
        json_view['cm_base64'] = _bytesIO_to_base64(stat_map_cm)
    else:
        json_view['cm_base64'] = ''

    return json_view


def _json_view_to_html(json_view):
    """ Fill a brainsprite html template with relevant parameters and data.
        Returns: html_view
    """

    # Fix the size of the viewer
    width, height = _json_view_size(json_view['params'])

    # Populate all missing keys with html-ready data
    json_view['params'] = json.dumps(json_view['params'])
    js_dir = os.path.join(os.path.dirname(__file__), 'data', 'js')
    with open(os.path.join(js_dir, 'jquery.min.js')) as f:
        json_view['js_jquery'] = f.read()
    with open(os.path.join(js_dir, 'brainsprite.min.js')) as f:
        json_view['js_brainsprite'] = f.read()

    # Load the html template, and plug in all the data
    html_view = get_html_template('stat_map_template.html')
    html_view = Template(html_view).safe_substitute(json_view)

    return StatMapView(html_view, width=width, height=height)


def _get_cut_slices(stat_map_img, cut_coords=None, threshold=None):
    """ For internal use.
        Find slice numbers for the cut.
        Based on find_xyz_cut_coords
    """
    # Select coordinates for the cut
    if cut_coords is None:
        cut_coords = find_xyz_cut_coords(
            stat_map_img, activation_threshold=threshold)

    # Convert cut coordinates into cut slices
    try:
        cut_slices = apply_affine(np.linalg.inv(stat_map_img.affine),
                                  cut_coords)
    except ValueError:
        raise ValueError(
            "The input given for display_mode='ortho' needs to be "
            "a list of 3d world coordinates in (x, y, z). "
            "You provided cut_coords={0}".format(cut_coords))
    except IndexError:
        raise ValueError(
            "The input given for display_mode='ortho' needs to be "
            "a list of 3d world coordinates in (x, y, z). "
            "You provided single cut, cut_coords={0}".format(cut_coords))

    return cut_slices


<<<<<<< HEAD
def view_img(stat_map_img, bg_img='MNI152', cut_coords=None,
             colorbar=True, title=None, threshold=1e-6, annotate=True,
             draw_cross=True, black_bg='auto', cmap=cm.cold_hot,
             symmetric_cmap=True, dim='auto', vmax=None,
             resampling_interpolation='continuous', opacity=1, **kwargs):
=======
def view_stat_map(stat_map_img, bg_img='MNI152', cut_coords=None,
                  colorbar=True, title=None, threshold=1e-6, annotate=True,
                  draw_cross=True, black_bg='auto', cmap=cm.cold_hot,
                  symmetric_cmap=True, dim='auto', vmax=None, vmin=None,
                  resampling_interpolation='continuous', opacity=1, **kwargs):
>>>>>>> 2b5fc46f
    """
    Interactive html viewer of a statistical map, with optional background

    Parameters
    ----------
    stat_map_img : Niimg-like object
        See http://nilearn.github.io/manipulating_images/input_output.html
        The statistical map image. Can be either a 3D volume or a 4D volume
        with exactly one time point.
    bg_img : Niimg-like object (default='MNI152')
        See http://nilearn.github.io/manipulating_images/input_output.html
        The background image that the stat map will be plotted on top of.
        If nothing is specified, the MNI152 template will be used.
        To turn off background image, just pass "bg_img=False".
    cut_coords : None, or a tuple of floats (default None)
        The MNI coordinates of the point where the cut is performed
        as a 3-tuple: (x, y, z). If None is given, the cuts are calculated
        automaticaly.
    colorbar : boolean, optional (default True)
        If True, display a colorbar on top of the plots.
    title : string or None (default=None)
        The title displayed on the figure (or None: no title).
    threshold : string, number or None  (default=1e-6)
        If None is given, the image is not thresholded.
        If a string of the form "90%" is given, use the 90-th percentile of
        the absolute value in the image.
        If a number is given, it is used to threshold the image:
        values below the threshold (in absolute value) are plotted
        as transparent. If auto is given, the threshold is determined
        automatically.
    annotate : boolean (default=True)
        If annotate is True, current cuts and value of the map are added to the
        viewer.
    draw_cross : boolean (default=True)
        If draw_cross is True, a cross is drawn on the plot to
        indicate the cuts.
    black_bg : boolean (default='auto')
        If True, the background of the image is set to be black.
        Otherwise, a white background is used.
        If set to auto, an educated guess is made to find if the background
        is white or black.
    cmap : matplotlib colormap, optional
        The colormap for specified image.
    symmetric_cmap : bool, optional (default=True)
        True: make colormap symmetric (ranging from -vmax to vmax).
        False: the colormap will go from the minimum of the volume to vmax.
        Set it to False if you are plotting a positive volume, e.g. an atlas
        or an anatomical image.
    dim : float, 'auto' (default='auto')
        Dimming factor applied to background image. By default, automatic
        heuristics are applied based upon the background image intensity.
        Accepted float values, where a typical scan is between -2 and 2
        (-2 = increase constrast; 2 = decrease contrast), but larger values
        can be used for a more pronounced effect. 0 means no dimming.
    vmax : float, or None (default=None)
        max value for mapping colors.
        If vmax is None and symmetric_cmap is True, vmax is the max
        absolute value of the volume.
        If vmax is None and symmetric_cmap is False, vmax is the max
        value of the volume.
    vmin : float, or None (default=None)
        min value for mapping colors.
        If `symmetric_cmap` is `True`, `vmin` is always equal to `-vmax` and
        cannot be chosen.
        If `symmetric_cmap` is `False`, `vmin` defaults to the min of the
        image, or 0 when a threshold is used.
    resampling_interpolation : string, optional (default continuous)
        The interpolation method for resampling.
        Can be 'continuous', 'linear', or 'nearest'.
        See nilearn.image.resample_img
    opacity : float in [0,1] (default 1)
        The level of opacity of the overlay (0: transparent, 1: opaque)

    Returns
    -------
    html_view : the html viewer object.
        It can be saved as an html page `html_view.save_as_html('test.html')`,
        or opened in a browser `html_view.open_in_browser()`.
        If the output is not requested and the current environment is a Jupyter
        notebook, the viewer will be inserted in the notebook.

    See Also
    --------
    nilearn.plotting.plot_stat_map:
        static plot of brain volume, on a single or multiple planes.
    nilearn.plotting.view_connectome:
        interactive 3d view of a connectome.
    nilearn.plotting.view_markers:
        interactive plot of colored markers.
    nilearn.plotting.view_surf, nilearn.plotting.view_img_on_surf:
        interactive view of statistical maps or surface atlases on the cortical
        surface.
    """

    # Prepare the color map and thresholding
    mask_img, stat_map_img, data, threshold = _mask_stat_map(
        stat_map_img, threshold)
    colors = colorscale(cmap, data.ravel(), threshold=threshold,
                        symmetric_cmap=symmetric_cmap, vmax=vmax,
                        vmin=vmin)

    # Prepare the data for the cuts
    bg_img, bg_min, bg_max, black_bg = _load_bg_img(stat_map_img, bg_img,
                                                    black_bg, dim)
    stat_map_img, mask_img = _resample_stat_map(stat_map_img, bg_img, mask_img,
                                                resampling_interpolation)
    cut_slices = _get_cut_slices(stat_map_img, cut_coords, threshold)

    # Now create a json-like object for the viewer, and converts in html
    json_view = _json_view_data(bg_img, stat_map_img, mask_img, bg_min, bg_max,
                                colors, cmap, colorbar)
    json_view['params'] = _json_view_params(
        stat_map_img.shape, stat_map_img.affine, colors['vmin'],
        colors['vmax'], cut_slices, black_bg, opacity, draw_cross, annotate,
        title, colorbar, value=False)
    html_view = _json_view_to_html(json_view)

    return html_view<|MERGE_RESOLUTION|>--- conflicted
+++ resolved
@@ -329,19 +329,11 @@
     return cut_slices
 
 
-<<<<<<< HEAD
 def view_img(stat_map_img, bg_img='MNI152', cut_coords=None,
-             colorbar=True, title=None, threshold=1e-6, annotate=True,
-             draw_cross=True, black_bg='auto', cmap=cm.cold_hot,
-             symmetric_cmap=True, dim='auto', vmax=None,
-             resampling_interpolation='continuous', opacity=1, **kwargs):
-=======
-def view_stat_map(stat_map_img, bg_img='MNI152', cut_coords=None,
                   colorbar=True, title=None, threshold=1e-6, annotate=True,
                   draw_cross=True, black_bg='auto', cmap=cm.cold_hot,
                   symmetric_cmap=True, dim='auto', vmax=None, vmin=None,
                   resampling_interpolation='continuous', opacity=1, **kwargs):
->>>>>>> 2b5fc46f
     """
     Interactive html viewer of a statistical map, with optional background
 
